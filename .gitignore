--- conflicted
+++ resolved
@@ -95,9 +95,5 @@
 .idea
 *.o
 models/*
-<<<<<<< HEAD
+
 *.jpg
-=======
-layers.txt
-yl.txt
->>>>>>> 664ffaef
